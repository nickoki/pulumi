// Licensed to Pulumi Corporation ("Pulumi") under one or more
// contributor license agreements.  See the NOTICE file distributed with
// this work for additional information regarding copyright ownership.
// Pulumi licenses this file to You under the Apache License, Version 2.0
// (the "License"); you may not use this file except in compliance with
// the License.  You may obtain a copy of the License at
//
//     http://www.apache.org/licenses/LICENSE-2.0
//
// Unless required by applicable law or agreed to in writing, software
// distributed under the License is distributed on an "AS IS" BASIS,
// WITHOUT WARRANTIES OR CONDITIONS OF ANY KIND, either express or implied.
// See the License for the specific language governing permissions and
// limitations under the License.


<<<<<<< HEAD
/* tslint:disable: ordered-imports */
import { jsonStringify, sha1hash, printf } from "@lumi/lumi/runtime";
import { Deployment, RestAPI, Stage } from "../apigateway";
import { Permission } from "../lambda";
import { Function } from "./function";
=======
import { jsonStringify, printf, sha1hash } from "@lumi/lumi/runtime";
import { Deployment, RestAPI, Stage } from "../apigateway";
>>>>>>> 01003ad4
import { region } from "../config";
import { Permission } from "../lambda";
import { Function } from "./function";

export interface Route {
    method: string;
    path: string;
    lambda: Function;
}

interface SwaggerSpec {
    swagger: string;
    info: SwaggerInfo;
    paths: { [path: string]: { [method: string]: SwaggerOperation; }; };
}

interface SwaggerInfo {
    title: string;
    version: string;
}

interface SwaggerOperation {
    "x-amazon-apigateway-integration": {
        uri: string;
        passthroughBehavior?: string;
        httpMethod: string;
        type: string;
    };
}

interface SwaggerParameter {
    name: string;
    in: string;
    required: boolean;
    type: string;
}

interface SwaggerResponse {
    statusCode: string;
}

function createBaseSpec(apiName: string): SwaggerSpec {
    return {
        swagger: "2.0",
        info: { title: apiName, version: "1.0" },
        paths: {},
    };
}

function createPathSpec(lambdaARN: string): SwaggerOperation {
    return {
        "x-amazon-apigateway-integration": {
            uri: "arn:aws:apigateway:" + region + ":lambda:path/2015-03-31/functions/" + lambdaARN + "/invocations",
            passthroughBehavior: "when_no_match",
            httpMethod: "POST",
            type: "aws_proxy",
        },
    };
}

function createSourceARN(region: string, account: string, apiid: string, functionName: string): string {
<<<<<<< HEAD
   return "arn:aws:execute-api:"+region+":"+account+":"+apiid+"/*/*/"+ functionName;
=======
    return "arn:aws:execute-api:" + region + ":" + account + ":" + apiid + "/*/*/" + functionName;
>>>>>>> 01003ad4
}

// API is a higher level abstraction for working with AWS APIGateway reources.
export class API {
    public api: RestAPI;
    public deployment: Deployment;
    private swaggerSpec: SwaggerSpec;
    private apiName: string;

    constructor(apiName: string) {
        this.apiName = apiName;
        this.swaggerSpec = createBaseSpec(apiName);
        this.api = new RestAPI(apiName, {
            body: this.swaggerSpec,
        });
    }

    public route(method: string, path: string, lambda: Function) {
        if (this.swaggerSpec.paths[path] === undefined) {
            this.swaggerSpec.paths[path] = {};
        }
        let swaggerMethod: string;
        switch ((<any>method).toLowerCase()) {
            case "get":
            case "put":
            case "post":
            case "delete":
            case "options":
            case "head":
            case "patch":
                swaggerMethod = (<any>method).toLowerCase();
                break;
            case "any":
                swaggerMethod = "x-amazon-apigateway-any-method";
                break;
            default:
                throw new Error("Method not supported: " + method);
        }
<<<<<<< HEAD
<<<<<<< HEAD
        let apiName = "";
        if(this.api.apiName !== undefined) {
=======

        let apiName = "";
        if (this.api.apiName !== undefined) {
>>>>>>> 01003ad4
            apiName = this.api.apiName;
        }
        let invokePermission = new Permission(this.apiName + "_invoke_" + sha1hash(method + path), {
            action: "lambda:invokeFunction",
            function: lambda.lambda,
            principal: "apigateway.amazonaws.com",
            sourceARN: createSourceARN("us-east-1", "490047557317", apiName, "webapi-test-func"),
        });
<<<<<<< HEAD
        // TODO[pulumi/lumi#90]: Once we suport output properties, we can use `lambda.lambda.arn` as input 
=======
        // TODO[pulumi/lumi#90]: Once we suport output properties, we can use `lambda.lambda.arn` as input
>>>>>>> 13dbcdbafc96be49e509c618194cd649ba6d0817
        //     to constructing this apigateway lambda invocation uri.
=======
        // TODO[pulumi/lumi#90]: Once we suport output properties, we can use `lambda.lambda.arn` as input
        //      to constructing this apigateway lambda invocation uri.
>>>>>>> 01003ad4
        // this.swaggerSpec.paths[path][swaggerMethod] = createPathSpec(lambda.lambda.arn);
        this.swaggerSpec.paths[path][swaggerMethod] = createPathSpec(
            "arn:aws:lambda:us-east-1:490047557317:function:webapi-test-func");
    }

    public publish(stageName?: string): Stage {
        if (stageName === undefined) {
            stageName = "prod";
        }
        let deploymentId = sha1hash(jsonStringify(this.swaggerSpec));
        this.deployment = new Deployment(this.apiName + "_" + deploymentId, {
            restAPI: this.api,
            description: "Deployment of version " + deploymentId,
        });
        let stage = new Stage(this.apiName + "_" + stageName, {
            stageName: stageName,
            description: "The production deployment of the API.",
            restAPI: this.api,
            deployment: this.deployment,
        });
        return stage;
    }
}
<|MERGE_RESOLUTION|>--- conflicted
+++ resolved
@@ -14,19 +14,12 @@
 // limitations under the License.
 
 
-<<<<<<< HEAD
 /* tslint:disable: ordered-imports */
 import { jsonStringify, sha1hash, printf } from "@lumi/lumi/runtime";
 import { Deployment, RestAPI, Stage } from "../apigateway";
 import { Permission } from "../lambda";
 import { Function } from "./function";
-=======
-import { jsonStringify, printf, sha1hash } from "@lumi/lumi/runtime";
-import { Deployment, RestAPI, Stage } from "../apigateway";
->>>>>>> 01003ad4
 import { region } from "../config";
-import { Permission } from "../lambda";
-import { Function } from "./function";
 
 export interface Route {
     method: string;
@@ -85,11 +78,7 @@
 }
 
 function createSourceARN(region: string, account: string, apiid: string, functionName: string): string {
-<<<<<<< HEAD
-   return "arn:aws:execute-api:"+region+":"+account+":"+apiid+"/*/*/"+ functionName;
-=======
     return "arn:aws:execute-api:" + region + ":" + account + ":" + apiid + "/*/*/" + functionName;
->>>>>>> 01003ad4
 }
 
 // API is a higher level abstraction for working with AWS APIGateway reources.
@@ -128,15 +117,8 @@
             default:
                 throw new Error("Method not supported: " + method);
         }
-<<<<<<< HEAD
-<<<<<<< HEAD
-        let apiName = "";
-        if(this.api.apiName !== undefined) {
-=======
-
         let apiName = "";
         if (this.api.apiName !== undefined) {
->>>>>>> 01003ad4
             apiName = this.api.apiName;
         }
         let invokePermission = new Permission(this.apiName + "_invoke_" + sha1hash(method + path), {
@@ -145,16 +127,8 @@
             principal: "apigateway.amazonaws.com",
             sourceARN: createSourceARN("us-east-1", "490047557317", apiName, "webapi-test-func"),
         });
-<<<<<<< HEAD
         // TODO[pulumi/lumi#90]: Once we suport output properties, we can use `lambda.lambda.arn` as input 
-=======
-        // TODO[pulumi/lumi#90]: Once we suport output properties, we can use `lambda.lambda.arn` as input
->>>>>>> 13dbcdbafc96be49e509c618194cd649ba6d0817
         //     to constructing this apigateway lambda invocation uri.
-=======
-        // TODO[pulumi/lumi#90]: Once we suport output properties, we can use `lambda.lambda.arn` as input
-        //      to constructing this apigateway lambda invocation uri.
->>>>>>> 01003ad4
         // this.swaggerSpec.paths[path][swaggerMethod] = createPathSpec(lambda.lambda.arn);
         this.swaggerSpec.paths[path][swaggerMethod] = createPathSpec(
             "arn:aws:lambda:us-east-1:490047557317:function:webapi-test-func");
